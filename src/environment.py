--- conflicted
+++ resolved
@@ -239,28 +239,17 @@
         for i in range(self._env_size[0]):
             for j in range(self._env_size[1]):
                 """Environmental Cooling and Heat Generation"""
-<<<<<<< HEAD
                 if(self._material_map[i][j] == 0):
                     heat_exchange[i][j] += self._air_conductivity*4*self._grid_size*1.1*(self._ambient_air_temp-self._thermal_map[i][j])
                     
                 elif(self._material_map[i][j] == 1):
                     heat_exchange[i][j] += self._agents[agent_id[i][j]]._metabolism*pow(self._grid_size,2)*1.1
 
-=======
-                if (self._material_map[i][j] == 0):
-                    heat_exchange[i][
-                        j] += self._air_conductivity * 4 * self._grid_size * 1.1 * (
-                            self._ambient_air_temp - self._thermal_map[i][j])
-
-                elif (self._material_map[i][j] == 1):
-                    heat_exchange[i][j] += self._agents[agent_id[i]
-                                                        [j]]._metabolism
->>>>>>> a58889b3
+
                 """Neighborhood Heat Exchange"""
                 if (i > 0):
                     heat_res = 0
                     """Agent"""
-<<<<<<< HEAD
                     if(self._material_map[i][j] == 0):
                         heat_res += 1/(self._air_conductivity *
                                        self._grid_size*1.1)
@@ -346,171 +335,7 @@
                     heat_exchange[i][j] += ((1/heat_res)*(self._thermal_map[i]
                                             [j+1]-self._thermal_map[i][j]))
 
-=======
-                    if (self._material_map[i][j] == 0):
-                        heat_res += 1 / (self._air_conductivity *
-                                         self._grid_size * 1.1 /
-                                         (self._grid_size / 2))
-                    elif (self._material_map[i][j] > 0):
-                        heat_res += 1 / (
-                            self._agents[agent_id[i][j]]._internal_conductivity
-                            * self._grid_size * 1.1 / (self._grid_size / 2))
-                        if (self._material_map[i][j] == 3
-                                and (self._material_map[i - 1][j] > 2
-                                     or self._material_map[i - 1][j] < 1)):
-                            heat_res += 1 / (self._agents[
-                                agent_id[i][j]]._external_conductivity *
-                                             self._grid_size * 1.1 /
-                                             (self._agents[agent_id[i][j]].
-                                              _insulation_thickness))
-                    """Adjacent"""
-                    if (self._material_map[i - 1][j] == 0):
-                        heat_res += 1 / (self._air_conductivity *
-                                         self._grid_size * 1.1 /
-                                         (self._grid_size / 2))
-                    elif (self._material_map[i - 1][j] > 0):
-                        heat_res += 1 / (self._agents[agent_id[
-                            i - 1][j]]._internal_conductivity *
-                                         self._grid_size * 1.1 /
-                                         (self._grid_size / 2))
-                        if (self._material_map[i - 1][j] == 3
-                                and (self._material_map[i][j] > 2
-                                     or self._material_map[i][j] < 1)):
-                            heat_res += 1 / (self._agents[agent_id[
-                                i - 1][j]]._external_conductivity *
-                                             self._grid_size * 1.1 /
-                                             (self._agents[agent_id[i - 1][j]].
-                                              _insulation_thickness))
-
-                    heat_exchange[i][j] += ((1 / heat_res) *
-                                            (self._thermal_map[i - 1][j] -
-                                             self._thermal_map[i][j]))
-
-                if (j > 0):
-                    heat_res = 0
-                    """Agent"""
-                    if (self._material_map[i][j] == 0):
-                        heat_res += 1 / (self._air_conductivity *
-                                         self._grid_size * 1.1 /
-                                         (self._grid_size / 2))
-                    elif (self._material_map[i][j] > 0):
-                        heat_res += 1 / (
-                            self._agents[agent_id[i][j]]._internal_conductivity
-                            * self._grid_size * 1.1 / (self._grid_size / 2))
-                        if (self._material_map[i][j] == 3
-                                and (self._material_map[i][j - 1] > 2
-                                     or self._material_map[i][j - 1] < 1)):
-                            heat_res += 1 / (self._agents[
-                                agent_id[i][j]]._external_conductivity *
-                                             self._grid_size * 1.1 /
-                                             (self._agents[agent_id[i][j]].
-                                              _insulation_thickness))
-                    """Adjacent"""
-                    if (self._material_map[i][j - 1] == 0):
-                        heat_res += 1 / (self._air_conductivity *
-                                         self._grid_size * 1.1 /
-                                         (self._grid_size / 2))
-                    elif (self._material_map[i][j - 1] > 0):
-                        heat_res += 1 / (self._agents[agent_id[
-                            i - 1][j]]._internal_conductivity *
-                                         self._grid_size * 1.1 /
-                                         (self._grid_size / 2))
-                        if (self._material_map[i][j - 1] == 3
-                                and (self._material_map[i][j] > 2
-                                     or self._material_map[i][j] < 1)):
-                            heat_res += 1 / (self._agents[agent_id[i][
-                                j - 1]]._external_conductivity *
-                                             self._grid_size * 1.1 /
-                                             (self._agents[agent_id[i][j - 1]].
-                                              _insulation_thickness))
-
-                    heat_exchange[i][j] += ((1 / heat_res) *
-                                            (self._thermal_map[i][j - 1] -
-                                             self._thermal_map[i][j]))
-
-                if (i < self._env_size[0] - 1):
-                    heat_res = 0
-                    """Agent"""
-                    if (self._material_map[i][j] == 0):
-                        heat_res += 1 / (self._air_conductivity *
-                                         self._grid_size * 1.1 /
-                                         (self._grid_size / 2))
-                    elif (self._material_map[i][j] > 0):
-                        heat_res += 1 / (
-                            self._agents[agent_id[i][j]]._internal_conductivity
-                            * self._grid_size * 1.1 / (self._grid_size / 2))
-                        if (self._material_map[i][j] == 3
-                                and (self._material_map[i + 1][j] > 2
-                                     or self._material_map[i + 1][j] < 1)):
-                            heat_res += 1 / (self._agents[
-                                agent_id[i][j]]._external_conductivity *
-                                             self._grid_size * 1.1 /
-                                             (self._agents[agent_id[i][j]].
-                                              _insulation_thickness))
-                    """Adjacent"""
-                    if (self._material_map[i + 1][j] == 0):
-                        heat_res += 1 / (self._air_conductivity *
-                                         self._grid_size * 1.1 /
-                                         (self._grid_size / 2))
-                    elif (self._material_map[i + 1][j] > 0):
-                        heat_res += 1 / (self._agents[agent_id[
-                            i + 1][j]]._internal_conductivity *
-                                         self._grid_size * 1.1 /
-                                         (self._grid_size / 2))
-                        if (self._material_map[i + 1][j] == 3
-                                and (self._material_map[i][j] > 2
-                                     or self._material_map[i][j] < 1)):
-                            heat_res += 1 / (self._agents[agent_id[
-                                i + 1][j]]._external_conductivity *
-                                             self._grid_size * 1.1 /
-                                             (self._agents[agent_id[i + 1][j]].
-                                              _insulation_thickness))
-
-                    heat_exchange[i][j] += ((1 / heat_res) *
-                                            (self._thermal_map[i + 1][j] -
-                                             self._thermal_map[i][j]))
-
-                if (j < self._env_size[1] - 1):
-                    heat_res = 0
-                    """Agent"""
-                    if (self._material_map[i][j] == 0):
-                        heat_res += 1 / (self._air_conductivity *
-                                         self._grid_size * 1.1 /
-                                         (self._grid_size / 2))
-                    elif (self._material_map[i][j] > 0):
-                        heat_res += 1 / (
-                            self._agents[agent_id[i][j]]._internal_conductivity
-                            * self._grid_size * 1.1 / (self._grid_size / 2))
-                        if (self._material_map[i][j] == 3
-                                and (self._material_map[i][j + 1] > 2
-                                     or self._material_map[i][j + 1] < 1)):
-                            heat_res += 1 / (self._agents[
-                                agent_id[i][j]]._external_conductivity *
-                                             self._grid_size * 1.1 /
-                                             (self._agents[agent_id[i][j]].
-                                              _insulation_thickness))
-                    """Adjacent"""
-                    if (self._material_map[i][j + 1] == 0):
-                        heat_res += 1 / (self._air_conductivity *
-                                         self._grid_size * 1.1 /
-                                         (self._grid_size / 2))
-                    elif (self._material_map[i][j + 1] > 0):
-                        heat_res += 1 / (self._agents[agent_id[i][
-                            j + 1]]._internal_conductivity * self._grid_size *
-                                         1.1 / (self._grid_size / 2))
-                        if (self._material_map[i][j + 1] == 3
-                                and (self._material_map[i][j] > 2
-                                     or self._material_map[i][j] < 1)):
-                            heat_res += 1 / (self._agents[agent_id[i][
-                                j + 1]]._external_conductivity *
-                                             self._grid_size * 1.1 /
-                                             (self._agents[agent_id[i][j + 1]].
-                                              _insulation_thickness))
-
-                    heat_exchange[i][j] += ((1 / heat_res) *
-                                            (self._thermal_map[i][j + 1] -
-                                             self._thermal_map[i][j]))
->>>>>>> a58889b3
+
         """Update Thermal Map"""
         self._thermal_map += ((heat_exchange / heat_capacity) /
                               self._time_step_size)
