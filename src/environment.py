#! /usr/bin/env python3
# -*- coding: utf-8 -*-
"""This module contains the Environment class.

The Environment implements a container to hold agents and control interactions.
"""
# Standard library
from __future__ import annotations
import logging
import pathlib
import random
import re
import shutil
import colorsys
# Packages
import coloredlogs
import matplotlib.pyplot as plt
import numpy as np
from PIL import Image
# Custom
from agent import Agent

LOG = logging.getLogger("penguin_swarm.environment")

# File paths
SRC_DIR = pathlib.Path(__file__).parent.resolve()
PROJ_DIR = SRC_DIR.parent


class Environment:
    """Environment container.

    Parameters
    ----------
    log_level : int
        Minimum logging level
    config : configparser.ConfigParser
        ConfigParser object with the configurations
    """
    def __init__(
        self,
        log_level: int,
        name: str,
        image_dir: str,
        env_size: np.ndarray,
        grid_size: float,
        time_step_size: float,
        epochs: int,
        air_conductivity: float,
        initial_air_temp: float,
        ambient_air_temp: float,
        make_gif: bool,
    ):
        coloredlogs.install(
            level=log_level * 10,
            logger=LOG,
            milliseconds=True,
        )
        self._name = name
        self._file_name = self._name.lower()

        # Filenames should be only lowercase, numbers, hyphens, and underscores
        self._file_name = re.sub(" ", "_", self._file_name)
        self._file_name = re.sub("[^a-z0-9_-]", "", self._file_name)
        self._env_size = env_size
        self._agents = list()
        self._epoch = 0
        self._grid_size = grid_size
        self._time_step_size = time_step_size
        self._epochs = epochs
<<<<<<< HEAD
        self._make_gif = make_gif
        self._image_dir = image_dir
=======
        self._alive_agents = 0
        self._alive_agents_plot = list()
        self._epochs_plot = list()
        self._temps_plot = list()
        self._temps_error_std = list()
        self._temps_error_interval = int(5)
        self._temps_error_x = list()
        self._temps_error_y = list()
>>>>>>> a58889b3

        # Drawing environment
        self._drawing_env = np.ones(
            shape=(self.env_size[0], self.env_size[1], 3),
            dtype=float,
        )

        # Thermal model related members
        self._thermal_map = np.full(shape=self._env_size,
                                    fill_value=initial_air_temp,
                                    dtype=float)
        # I intend this to store a string but Sid you may change the dtype
        # I did not do enums because I dislike Python enums
        """
        Material Map Key:
            [0] = Air
            [1] = Penguin Core
            [2] = Penguin Internal
            [3] = Penguin External
        """
        self._material_map = np.zeros(shape=self._env_size, dtype=float)
        self._air_conductivity = air_conductivity
        self._initial_air_temp = initial_air_temp
        self._ambient_air_temp = ambient_air_temp

        # Initialize image directories
        self._gif_img_dir = self._image_dir.joinpath("gif_imgs")
        self._gif_img_dir.mkdir(mode=0o775, exist_ok=True)
        LOG.debug(f"Initialized Environment: {self._name}")

    @property
    def env_size(self) -> tuple[int]:
        """int: The size of the environment in the form (rows, cols) tiles"""
        return self._env_size

    def run(self) -> None:
        """Run for a set number of epochs"""
        # TODO: Initialize the thermal environment, probably around here.
        # Do that initialization in a separate function.
        # Draw initial board
        self.draw()
        total_agents = np.sum([a.alive for a in self._agents])
        self._alive_agents = np.sum([a.alive for a in self._agents])
        self._alive_agents_plot.append(self._alive_agents / total_agents)
        self._temps_plot.append(np.mean([a.core_temp for a in self._agents if a.alive]))
        self._temps_error_std.append(np.std([a.core_temp for a in self._agents if a.alive]))
        self._temps_error_x.append(self._epoch)
        self._temps_error_y.append(np.mean([a.core_temp for a in self._agents if a.alive]))
        self._epochs_plot.append(self._epoch)
        for epoch in range(self._epochs):
            LOG.info(f"Begin epoch {epoch + 1}/{self._epochs}: "
                     f"{self._alive_agents}"
                     f"/{len(self._agents)} agents alive")
            self.run_epoch()
            self.update_thermal()
            self._alive_agents = np.sum([a.alive for a in self._agents])
            self._alive_agents_plot.append(self._alive_agents / total_agents)
            self._epochs_plot.append(self._epoch)
            if np.sum([a.alive for a in self._agents]) == 0:
                self._temps_plot.append(self._temps_plot[-1])
                LOG.info("Simulation early stop due to 0 agent alive")
                break
            if epoch % self._temps_error_interval == 0:
                self._temps_error_std.append(np.std([a.core_temp for a in self._agents if a.alive]))
                self._temps_error_x.append(self._epoch)
                self._temps_error_y.append(np.mean([a.core_temp for a in self._agents if a.alive]))
            self._temps_plot.append(np.mean([a.core_temp for a in self._agents if a.alive]))
        self.save_gif()
        self.plot_vs_epoch()
        shutil.rmtree(self._gif_img_dir, ignore_errors=True)

    def update_thermal(self) -> None:
        """Update the thermals of the environment.

        This will include calculating the temperature of every tile,
        calculating the body temperature of each agent, and anything
        else included in the thermal model.
        """
        prev_material_map = self._material_map
        """Update Maps"""
        agent_id = np.full(shape=self._env_size, fill_value=-1, dtype=int)
        heat_capacity = np.full(shape=self._env_size,
                                fill_value=(1.657 * pow(self._grid_size, 2) *
                                            1.1 * 0.716E3),
                                dtype=float)
        self._material_map = np.zeros(shape=self._env_size, dtype=float)
        for n in range(len(self._agents)):
            if (self._agents[n].alive):
                pos = self._agents[n].position
                for i in range(self._agents[n]._body_radius):
                    for j in range(self._agents[n]._body_radius - i):
                        """Material Map"""
                        if (i == 0 and j == 0):
                            self._material_map[pos[0], pos[1]] = 1
                        elif (i == self._agents[n]._body_radius - 1
                              or j == self._agents[n]._body_radius - 1):
                            self._material_map[pos[0] + i, pos[1] + j] = 3
                            self._material_map[pos[0] + i, pos[1] - j] = 3
                            self._material_map[pos[0] - i, pos[1] + j] = 3
                            self._material_map[pos[0] - i, pos[1] - j] = 3
                        else:
                            self._material_map[pos[0] + i, pos[1] + j] = 2
                            self._material_map[pos[0] + i, pos[1] - j] = 2
                            self._material_map[pos[0] - i, pos[1] + j] = 2
                            self._material_map[pos[0] - i, pos[1] - j] = 2
                        """Specific Heat Capacity Map"""
                        heat_capacity[pos[0] + i,
                                      pos[1] + j] = (self._agents[n]._density *
                                                     pow(self._grid_size, 2) *
                                                     1.1 * 3E3)
                        heat_capacity[pos[0] + i,
                                      pos[1] - j] = (self._agents[n]._density *
                                                     pow(self._grid_size, 2) *
                                                     1.1 * 3E3)
                        heat_capacity[pos[0] - i,
                                      pos[1] + j] = (self._agents[n]._density *
                                                     pow(self._grid_size, 2) *
                                                     1.1 * 3E3)
                        heat_capacity[pos[0] - i,
                                      pos[1] - j] = (self._agents[n]._density *
                                                     pow(self._grid_size, 2) *
                                                     1.1 * 3E3)
                        """Thermal/Temperature Map"""
                        self._thermal_map[pos[0] + i, pos[1] +
                                          j] = self._agents[n].body_temp[
                                              self._agents[n].body_radius - 1 +
                                              i][self._agents[n].body_radius -
                                                 1 + j]
                        self._thermal_map[pos[0] + i, pos[1] -
                                          j] = self._agents[n].body_temp[
                                              self._agents[n].body_radius - 1 +
                                              i][self._agents[n].body_radius -
                                                 1 - j]
                        self._thermal_map[pos[0] - i, pos[1] +
                                          j] = self._agents[n].body_temp[
                                              self._agents[n].body_radius - 1 -
                                              i][self._agents[n].body_radius -
                                                 1 + j]
                        self._thermal_map[pos[0] - i, pos[1] -
                                          j] = self._agents[n].body_temp[
                                              self._agents[n].body_radius - 1 -
                                              i][self._agents[n].body_radius -
                                                 1 - j]
                        """Agent ID Map"""
                        agent_id[pos[0] + i, pos[1] + j] = n
                        agent_id[pos[0] + i, pos[1] - j] = n
                        agent_id[pos[0] - i, pos[1] + j] = n
                        agent_id[pos[0] - i, pos[1] - j] = n
        """Fill Air Gaps"""
        for i in range(self._env_size[0]):
            for j in range(self._env_size[1]):
                if (self._material_map[i][j] == 0.0
                        and prev_material_map[i][j] > 0):
                    self._thermal_map[i][j] = self._ambient_air_temp
        """Compute Heat Exchange Map"""
        heat_exchange = np.zeros(shape=self._env_size, dtype=float)
        for i in range(self._env_size[0]):
            for j in range(self._env_size[1]):
                """Environmental Cooling and Heat Generation"""
                if (self._material_map[i][j] == 0):
                    heat_exchange[i][
                        j] += self._air_conductivity * 4 * self._grid_size * 1.1 * (
                            self._ambient_air_temp - self._thermal_map[i][j])

                elif (self._material_map[i][j] == 1):
                    heat_exchange[i][j] += self._agents[agent_id[i]
                                                        [j]]._metabolism
                """Neighborhood Heat Exchange"""
                if (i > 0):
                    heat_res = 0
                    """Agent"""
                    if (self._material_map[i][j] == 0):
                        heat_res += 1 / (self._air_conductivity *
                                         self._grid_size * 1.1 /
                                         (self._grid_size / 2))
                    elif (self._material_map[i][j] > 0):
                        heat_res += 1 / (
                            self._agents[agent_id[i][j]]._internal_conductivity
                            * self._grid_size * 1.1 / (self._grid_size / 2))
                        if (self._material_map[i][j] == 3
                                and (self._material_map[i - 1][j] > 2
                                     or self._material_map[i - 1][j] < 1)):
                            heat_res += 1 / (self._agents[
                                agent_id[i][j]]._external_conductivity *
                                             self._grid_size * 1.1 /
                                             (self._agents[agent_id[i][j]].
                                              _insulation_thickness))
                    """Adjacent"""
                    if (self._material_map[i - 1][j] == 0):
                        heat_res += 1 / (self._air_conductivity *
                                         self._grid_size * 1.1 /
                                         (self._grid_size / 2))
                    elif (self._material_map[i - 1][j] > 0):
                        heat_res += 1 / (self._agents[agent_id[
                            i - 1][j]]._internal_conductivity *
                                         self._grid_size * 1.1 /
                                         (self._grid_size / 2))
                        if (self._material_map[i - 1][j] == 3
                                and (self._material_map[i][j] > 2
                                     or self._material_map[i][j] < 1)):
                            heat_res += 1 / (self._agents[agent_id[
                                i - 1][j]]._external_conductivity *
                                             self._grid_size * 1.1 /
                                             (self._agents[agent_id[i - 1][j]].
                                              _insulation_thickness))

                    heat_exchange[i][j] += ((1 / heat_res) *
                                            (self._thermal_map[i - 1][j] -
                                             self._thermal_map[i][j]))

                if (j > 0):
                    heat_res = 0
                    """Agent"""
                    if (self._material_map[i][j] == 0):
                        heat_res += 1 / (self._air_conductivity *
                                         self._grid_size * 1.1 /
                                         (self._grid_size / 2))
                    elif (self._material_map[i][j] > 0):
                        heat_res += 1 / (
                            self._agents[agent_id[i][j]]._internal_conductivity
                            * self._grid_size * 1.1 / (self._grid_size / 2))
                        if (self._material_map[i][j] == 3
                                and (self._material_map[i][j - 1] > 2
                                     or self._material_map[i][j - 1] < 1)):
                            heat_res += 1 / (self._agents[
                                agent_id[i][j]]._external_conductivity *
                                             self._grid_size * 1.1 /
                                             (self._agents[agent_id[i][j]].
                                              _insulation_thickness))
                    """Adjacent"""
                    if (self._material_map[i][j - 1] == 0):
                        heat_res += 1 / (self._air_conductivity *
                                         self._grid_size * 1.1 /
                                         (self._grid_size / 2))
                    elif (self._material_map[i][j - 1] > 0):
                        heat_res += 1 / (self._agents[agent_id[
                            i - 1][j]]._internal_conductivity *
                                         self._grid_size * 1.1 /
                                         (self._grid_size / 2))
                        if (self._material_map[i][j - 1] == 3
                                and (self._material_map[i][j] > 2
                                     or self._material_map[i][j] < 1)):
                            heat_res += 1 / (self._agents[agent_id[i][
                                j - 1]]._external_conductivity *
                                             self._grid_size * 1.1 /
                                             (self._agents[agent_id[i][j - 1]].
                                              _insulation_thickness))

                    heat_exchange[i][j] += ((1 / heat_res) *
                                            (self._thermal_map[i][j - 1] -
                                             self._thermal_map[i][j]))

                if (i < self._env_size[0] - 1):
                    heat_res = 0
                    """Agent"""
                    if (self._material_map[i][j] == 0):
                        heat_res += 1 / (self._air_conductivity *
                                         self._grid_size * 1.1 /
                                         (self._grid_size / 2))
                    elif (self._material_map[i][j] > 0):
                        heat_res += 1 / (
                            self._agents[agent_id[i][j]]._internal_conductivity
                            * self._grid_size * 1.1 / (self._grid_size / 2))
                        if (self._material_map[i][j] == 3
                                and (self._material_map[i + 1][j] > 2
                                     or self._material_map[i + 1][j] < 1)):
                            heat_res += 1 / (self._agents[
                                agent_id[i][j]]._external_conductivity *
                                             self._grid_size * 1.1 /
                                             (self._agents[agent_id[i][j]].
                                              _insulation_thickness))
                    """Adjacent"""
                    if (self._material_map[i + 1][j] == 0):
                        heat_res += 1 / (self._air_conductivity *
                                         self._grid_size * 1.1 /
                                         (self._grid_size / 2))
                    elif (self._material_map[i + 1][j] > 0):
                        heat_res += 1 / (self._agents[agent_id[
                            i + 1][j]]._internal_conductivity *
                                         self._grid_size * 1.1 /
                                         (self._grid_size / 2))
                        if (self._material_map[i + 1][j] == 3
                                and (self._material_map[i][j] > 2
                                     or self._material_map[i][j] < 1)):
                            heat_res += 1 / (self._agents[agent_id[
                                i + 1][j]]._external_conductivity *
                                             self._grid_size * 1.1 /
                                             (self._agents[agent_id[i + 1][j]].
                                              _insulation_thickness))

                    heat_exchange[i][j] += ((1 / heat_res) *
                                            (self._thermal_map[i + 1][j] -
                                             self._thermal_map[i][j]))

                if (j < self._env_size[1] - 1):
                    heat_res = 0
                    """Agent"""
                    if (self._material_map[i][j] == 0):
                        heat_res += 1 / (self._air_conductivity *
                                         self._grid_size * 1.1 /
                                         (self._grid_size / 2))
                    elif (self._material_map[i][j] > 0):
                        heat_res += 1 / (
                            self._agents[agent_id[i][j]]._internal_conductivity
                            * self._grid_size * 1.1 / (self._grid_size / 2))
                        if (self._material_map[i][j] == 3
                                and (self._material_map[i][j + 1] > 2
                                     or self._material_map[i][j + 1] < 1)):
                            heat_res += 1 / (self._agents[
                                agent_id[i][j]]._external_conductivity *
                                             self._grid_size * 1.1 /
                                             (self._agents[agent_id[i][j]].
                                              _insulation_thickness))
                    """Adjacent"""
                    if (self._material_map[i][j + 1] == 0):
                        heat_res += 1 / (self._air_conductivity *
                                         self._grid_size * 1.1 /
                                         (self._grid_size / 2))
                    elif (self._material_map[i][j + 1] > 0):
                        heat_res += 1 / (self._agents[agent_id[i][
                            j + 1]]._internal_conductivity * self._grid_size *
                                         1.1 / (self._grid_size / 2))
                        if (self._material_map[i][j + 1] == 3
                                and (self._material_map[i][j] > 2
                                     or self._material_map[i][j] < 1)):
                            heat_res += 1 / (self._agents[agent_id[i][
                                j + 1]]._external_conductivity *
                                             self._grid_size * 1.1 /
                                             (self._agents[agent_id[i][j + 1]].
                                              _insulation_thickness))

                    heat_exchange[i][j] += ((1 / heat_res) *
                                            (self._thermal_map[i][j + 1] -
                                             self._thermal_map[i][j]))
        """Update Thermal Map"""
        self._thermal_map += ((heat_exchange / heat_capacity) /
                              self._time_step_size)
        """Update Agent Temps"""
        for agent in self._agents:
            if (agent.alive):
                new_body_temp = np.zeros(shape=(2 * agent.body_radius - 1,
                                                2 * agent.body_radius - 1),
                                         dtype=float)
                pos = agent.position
                for i in range(agent.body_radius):
                    for j in range(agent.body_radius - i):
                        new_body_temp[agent.body_radius - 1 + i,
                                      agent.body_radius - 1 +
                                      j] = self._thermal_map[pos[0] + i,
                                                             pos[1] + j]
                        new_body_temp[agent.body_radius - 1 + i,
                                      agent.body_radius - 1 -
                                      j] = self._thermal_map[pos[0] + i,
                                                             pos[1] - j]
                        new_body_temp[agent.body_radius - 1 - i,
                                      agent.body_radius - 1 +
                                      j] = self._thermal_map[pos[0] - i,
                                                             pos[1] + j]
                        new_body_temp[agent.body_radius - 1 - i,
                                      agent.body_radius - 1 -
                                      j] = self._thermal_map[pos[0] - i,
                                                             pos[1] - j]
                agent.body_temp = new_body_temp

    def run_epoch(self):
        """Run one epoch"""
        self._epoch += 1
        random.shuffle(self._agents)
        for agent in self._agents:
            neighbors = self.get_neighbors(agent)
            pos = agent.position
            size = agent.body_radius - 1
            thermal_points = {
                "up": self._thermal_map[pos[0] - size, pos[1]],
                "down": self._thermal_map[pos[0] + size, pos[1]],
                "left": self._thermal_map[pos[0], pos[1] - size],
                "right": self._thermal_map[pos[0], pos[1] + size],
            }
            move = agent.get_move(neighbors, thermal_points)
            old_position = agent.position
            agent.position = move
            if self.check_valid_pos(agent, move[0], move[1]):
                LOG.debug(f"Moving agent: {agent.position} -> {move}")
            else:
                LOG.debug(f"Move invalid: {agent.position} -> {move}")
                agent.position = old_position
        self.draw()

    def get_neighbors(self, test_agent: Agent) -> list[Agent]:
        """Get a list of neighbors in the sense radius"""
        neighbors = list()
        for agent in self._agents:
            if agent is test_agent:
                continue
            dist = self.manhatten_distance(test_agent, agent)
            if dist < agent.sense_radius and agent.alive:
                neighbors.append(agent)
        return neighbors

    def check_valid_pos(self, agent: Agent, row: int, col: int) -> bool:
        """Check if a new position is valid for an agent"""
        # Check bounds of environment
        if (row < agent.body_radius - 1) or (
                row > self.env_size[0] - agent.body_radius):
            return False
        if (col < agent.body_radius - 1) or (
                col > self.env_size[1] - agent.body_radius):
            return False
        for curr_agent in self._agents:
            if (curr_agent is not agent) and agent.is_collision(curr_agent):
                return False
        return True

    def manhatten_distance(self, agent1: Agent, agent2: Agent) -> int:
        """Calculate manhatten distance between two agents"""
        return (abs(agent1.position[0] - agent2.position[0]) +
                abs(agent1.position[1] - agent2.position[1]))

    def add_agent(self, agent: Agent) -> bool:
        """Add agent if no collisions"""
        if self.check_valid_pos(agent, agent.position[0], agent.position[1]):
            self._agents.append(agent)
            LOG.debug(f"Added agent number {len(self._agents)} at"
                      f"pos {agent.position}")
            return True
        return False

    def draw(self) -> None:
        """Draw the environment and save it as a PNG"""
        if not self._make_gif:
            return
        LOG.debug("Drawing env")
        self._drawing_env = np.ones(
            shape=(self.env_size[0], self.env_size[1], 3),
            dtype=float,
        )
        self.draw_map()
        for agent in self._agents:
            if agent.alive:
                self.draw_agent(agent)
        fig, axis = plt.subplots()
        axis.imshow(self._drawing_env)
        axis.axis("off")
        axis.set_title(f"{self._name}\n" f"epoch {self._epoch:06d}")
        img_path = self._gif_img_dir.joinpath(f"epoch_{self._epoch:010d}.png")
        fig.savefig(img_path)
        fig.clf()
        plt.close()

    def draw_agent(self, agent):
        """Draw an agent in the environment"""
        pos = agent.position
        for i in range(agent.body_radius):
            for j in range(agent.body_radius - i):
                self._drawing_env[pos[0] + i, pos[1] + j] = agent.color
                self._drawing_env[pos[0] + i, pos[1] - j] = agent.color
                self._drawing_env[pos[0] - i, pos[1] + j] = agent.color
                self._drawing_env[pos[0] - i, pos[1] - j] = agent.color

    def draw_map(self):
        normalized_temp = (self._thermal_map - self._ambient_air_temp) / \
            (self._agents[0]._high_death_threshold - self._initial_air_temp)
        normalized_temp = np.clip(0.5 - 0.5 * normalized_temp, 0.0, 0.5)
        for i in range(self._env_size[0]):
            for j in range(self.env_size[1]):
                self._drawing_env[i, j] = np.array(
                    colorsys.hsv_to_rgb(normalized_temp[i, j], 0.25, 1.0))
<<<<<<< HEAD
=======

    def plot_vs_epoch(self):
        fig, survive_axis = plt.subplots()

        survive_axis.plot(
            self._epochs_plot,
            self._alive_agents_plot,
            label=f"{self._name}",
            color="blue",
        )
        survive_axis.set_xlabel("Epoch")
        survive_axis.set_xlim([0, len(self._epochs_plot)])
        survive_axis.set_ylim([0.0, 1.1])
        survive_axis.set_ylabel("Portion Surviving Penguins",
                                color="blue")


        temp_axis = survive_axis.twinx()
        temp_axis.plot(
            self._epochs_plot,
            self._temps_plot,
            label=f"{self._name}",
            color="red"
            )
        temp_axis.errorbar(
            self._temps_error_x,
            self._temps_error_y,
            yerr = self._temps_error_std,
            label = f"{self._name}",
            color = "red",
        )
        temp_axis.set_ylim([self._agents[0]._low_death_threshold,
                            self._agents[0]._high_death_threshold])
        temp_axis.set_ylabel(r"Average Core Temperature ($\degree$C)",
                             color="red")

        fig.suptitle("Colony Health vs Epoch")
        img_path = self._image_dir.joinpath(
            f"{self._file_name}_plot_vs_epoch.png")
        fig.savefig(img_path)
        fig.clf()
        plt.close()
>>>>>>> a58889b3

    def save_gif(self) -> None:
        """Save the GIF"""
        if not self._make_gif:
            return
        LOG.info("Generating GIF...")
        images = []
        for path in sorted(list(self._gif_img_dir.iterdir())):
            LOG.debug(f"Adding {path}")
            image = Image.open(path)
            images.append(image.copy())
            image.close()
        gif_path = self._image_dir.joinpath(f"{self._file_name}.gif")
        images[0].save(
            gif_path,
            save_all=True,
            duration=self._time_step_size,
            append_images=images[1:],
            loop=0,
        )
        LOG.info(f"A GIF of the simulation has been saved in:\n{gif_path}")<|MERGE_RESOLUTION|>--- conflicted
+++ resolved
@@ -68,10 +68,8 @@
         self._grid_size = grid_size
         self._time_step_size = time_step_size
         self._epochs = epochs
-<<<<<<< HEAD
         self._make_gif = make_gif
         self._image_dir = image_dir
-=======
         self._alive_agents = 0
         self._alive_agents_plot = list()
         self._epochs_plot = list()
@@ -80,7 +78,6 @@
         self._temps_error_interval = int(5)
         self._temps_error_x = list()
         self._temps_error_y = list()
->>>>>>> a58889b3
 
         # Drawing environment
         self._drawing_env = np.ones(
@@ -548,8 +545,6 @@
             for j in range(self.env_size[1]):
                 self._drawing_env[i, j] = np.array(
                     colorsys.hsv_to_rgb(normalized_temp[i, j], 0.25, 1.0))
-<<<<<<< HEAD
-=======
 
     def plot_vs_epoch(self):
         fig, survive_axis = plt.subplots()
@@ -592,7 +587,6 @@
         fig.savefig(img_path)
         fig.clf()
         plt.close()
->>>>>>> a58889b3
 
     def save_gif(self) -> None:
         """Save the GIF"""
